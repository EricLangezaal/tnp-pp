from typing import List, Tuple

import matplotlib
import matplotlib.pyplot as plt
import torch
from torch import nn

import wandb
from icicl.data.data import SyntheticBatch

matplotlib.rcParams["mathtext.fontset"] = "stix"
matplotlib.rcParams["font.family"] = "STIXGeneral"


def plot(
    model: nn.Module,
    batches: List[SyntheticBatch],
    epoch: int = 0,
    num_fig: int = 5,
    figsize: Tuple[float, float] = (8.0, 6.0),
    x_range: Tuple[float, float] = (-5.0, 5.0),
    y_lim: Tuple[float, float] = (-3.0, 3.0),
    points_per_dim: int = 512,
):
    # Get dimension of input data
    dim = batches[0].xc.shape[-1]

    if dim == 1:
        for i in range(num_fig):
<<<<<<< HEAD
            x_plot = torch.linspace(x_range[0], x_range[1], points_per_dim).to(
                batches[i].xc.device
            )[None, :, None]
            with torch.no_grad():
                y_plot_pred_dist = model(
                    xc=batches[i].xc[:1], yc=batches[i].yc[:1], xt=x_plot[:1]
                )
=======
            xc = batches[i].xc
            yc = batches[i].yc
            xt = batches[i].xt
            yt = batches[i].yt
>>>>>>> cddcb80a

            if hasattr(batches[i], "xic") and hasattr(batches[i], "yic"):
                xic = batches[i].xic
                yic = batches[i].yic
            else:
                xic = None
                yic = None

            gt_pred = batches[i].gt_pred

            with torch.no_grad():
                if xic is not None and yic is not None:
                    y_plot_pred_dist = model(
                        xc=xc,
                        yc=yc,
                        xic=xic,
                        yic=yic,
                        xt=x_plot[:1].repeat(xc.shape[0], 1, 1),
                    )
                    yt_pred_dist = model(xc=xc, yc=yc, xic=xic, yic=yic, xt=xt)
                else:
                    y_plot_pred_dist = model(
                        xc=xc, yc=yc, xt=x_plot[:1].repeat(xc.shape[0], 1, 1)
                    )
                    yt_pred_dist = model(xc=xc, yc=yc, xt=xt)

                mean, std = y_plot_pred_dist.loc[:1], y_plot_pred_dist.scale[:1]
                gt_mean, gt_std, _ = gt_pred(
                    xc=xc[:1],
                    yc=yc[:1],
                    xt=x_plot[:1],
                )

                model_nll = -yt_pred_dist.log_prob(yt)[:1].mean()
                _, _, gt_loglik = gt_pred(
                    xc=xc[:1],
                    yc=yc[:1],
                    xt=xt[:1],
                    yt=yt[:1],
                )
                gt_nll = -gt_loglik.mean() / batches[i].yt.shape[1]

            # Make figure for plotting
            fig = plt.figure(figsize=figsize)

            # Plot context and target points
            plt.scatter(
<<<<<<< HEAD
                batches[i].xc[0, :, 0].cpu(),
                batches[i].yc[0, :, 0].cpu(),
=======
                xc[0, :, 0],
                yc[0, :, 0],
>>>>>>> cddcb80a
                c="k",
                label="Context",
                s=20,
            )

            plt.scatter(
<<<<<<< HEAD
                batches[i].xt[0, :, 0].cpu(),
                batches[i].yt[0, :, 0].cpu(),
=======
                xt[0, :, 0],
                yt[0, :, 0],
>>>>>>> cddcb80a
                c="r",
                label="Target",
                s=20,
            )

            # Plot model predictions
            plt.plot(
                x_plot[0, :, 0].cpu(),
                mean[0, :, 0].cpu(),
                c="tab:blue",
            )

            plt.fill_between(
                x_plot[0, :, 0].cpu(),
                mean[0, :, 0].cpu() - 2.0 * std[0, :, 0].cpu(),
                mean[0, :, 0].cpu() + 2.0 * std[0, :, 0].cpu(),
                color="tab:blue",
                alpha=0.2,
                label="Model",
            )

            # Plot ground truth
            plt.plot(
                x_plot[0, :, 0].cpu(),
                gt_mean[0, :].cpu(),
                "--",
                color="tab:purple",
            )

            plt.plot(
                x_plot[0, :, 0].cpu(),
                gt_mean[0, :].cpu() + 2 * gt_std[0, :].cpu(),
                "--",
                color="tab:purple",
            )

            plt.plot(
                x_plot[0, :, 0].cpu(),
                gt_mean[0, :].cpu() - 2 * gt_std[0, :].cpu(),
                "--",
                color="tab:purple",
                label="Ground truth",
            )

            # Set axis limits
            plt.xlim(x_range)
            plt.ylim(y_lim)

            # Set title
            nc = xc.shape[1]
            # lengthscale = gt_pred.kernel.lengthscale.detach().item()
            plt.title(
                f"$N = {nc}$   "
                # f"$\\ell$ = {lengthscale:.2f}  "
                f"NLL = {model_nll:.3f} \t" f"GT NLL = {gt_nll:.3f}",
                fontsize=24,
            )

            plt.xticks(fontsize=18)
            plt.yticks(fontsize=18)

            plt.legend(loc="upper right", fontsize=14)
            wandb.log({f"fig/epoch-{epoch:04d}/{i:03d}": wandb.Image(fig)})
            plt.close()

    else:
        raise NotImplementedError<|MERGE_RESOLUTION|>--- conflicted
+++ resolved
@@ -26,21 +26,12 @@
     dim = batches[0].xc.shape[-1]
 
     if dim == 1:
+        x_plot = torch.linspace(x_range[0], x_range[1], points_per_dim)[None, :, None]
         for i in range(num_fig):
-<<<<<<< HEAD
-            x_plot = torch.linspace(x_range[0], x_range[1], points_per_dim).to(
-                batches[i].xc.device
-            )[None, :, None]
-            with torch.no_grad():
-                y_plot_pred_dist = model(
-                    xc=batches[i].xc[:1], yc=batches[i].yc[:1], xt=x_plot[:1]
-                )
-=======
             xc = batches[i].xc
             yc = batches[i].yc
             xt = batches[i].xt
             yt = batches[i].yt
->>>>>>> cddcb80a
 
             if hasattr(batches[i], "xic") and hasattr(batches[i], "yic"):
                 xic = batches[i].xic
@@ -88,26 +79,16 @@
 
             # Plot context and target points
             plt.scatter(
-<<<<<<< HEAD
-                batches[i].xc[0, :, 0].cpu(),
-                batches[i].yc[0, :, 0].cpu(),
-=======
                 xc[0, :, 0],
                 yc[0, :, 0],
->>>>>>> cddcb80a
                 c="k",
                 label="Context",
                 s=20,
             )
 
             plt.scatter(
-<<<<<<< HEAD
-                batches[i].xt[0, :, 0].cpu(),
-                batches[i].yt[0, :, 0].cpu(),
-=======
                 xt[0, :, 0],
                 yt[0, :, 0],
->>>>>>> cddcb80a
                 c="r",
                 label="Target",
                 s=20,
